--- conflicted
+++ resolved
@@ -64,19 +64,7 @@
 
     </center>
 
-<<<<<<< HEAD
-## Methodology
 
-### Input types for static ED Analysis ###
-
-Generally a file is given describing ED of Wavefunction (WFN) to be used to construct the ED. This WFN file can be used to analytically determine the ED or associated TPs at any point in space.
-
-Alternatively, a grid can be given which contains TPs evaluated at each point in space and the ED or TPs can be derived from the grid numerically.
-
-### Input types of dynamic ED Analysis ###
-
-1. Analytical methods with a single WFN file:
-=======
 ## Methodology and Workflows
 
 ### Input types for static ED Analysis ###
@@ -90,7 +78,6 @@
 ### Input types of dynamic ED Analysis ###
 
 1. Methods with a single WFN file:
->>>>>>> c83db4b9
 
     For all methods described here, a WFN file could be any file yielding the ability to describe or derive the analytic ED.
 
@@ -98,21 +85,6 @@
 
    With an N atom molecular system, the MSDA is of size 3N x 3N. It represents the variance-covariance matrix of each (x, y, z) position for each atom with each other. That is, how does the motion of the x coordinate of Atom 1 vary with the y position of Atom 2?
 
-<<<<<<< HEAD
-   Method 1.a calcualtes the dynamic electron density as a single dynamic ED as describe in [ref](TODO).
-
-   b. **Single WFN with MSDA matrix - nuclear motion only.**
-
-   While 1.a uses the harmonic approximation to calculate the dynamic electron density. 1.b uses the (TODO) approximation to assume that electrons do not adapt to the motion of the nucleus. Instead, it takes multiple a single WFN (which describes the ED around the initial ground state geometry) and "shakes" the nuclei according to the MSDA - leaving without adapting the ED to each new nuclear geometry.
-
-   Method 1.b simply generates N nuclear configurations, calculates the TP for each, and then averages them together.
-
-
-
-
-
-
-=======
    Method 1.a calculates the dynamic electron density as a single dynamic ED as describe in [ref](TODO).
 
    b. **Single WFN with MSDA matrix - nuclear motion only.**
@@ -131,5 +103,4 @@
 
     **Grid based analysis**
 
-    For any of the  methods (1.a, 1.b, 2) above the WFN files can be evaluated at grid points to generate grid(s) of TP(s). Once this is done TFs can be calculated from the grid(s).
->>>>>>> c83db4b9
+    For any of the  methods (1.a, 1.b, 2) above the WFN files can be evaluated at grid points to generate grid(s) of TP(s). Once this is done TFs can be calculated from the grid(s).